--- conflicted
+++ resolved
@@ -1,10 +1,7 @@
 [project]
 name = "nonebot_plugin_suggarchat"
-<<<<<<< HEAD
+version = "2.0.4.post1"
 version = "2.0.3.1.post2"
-=======
-version = "2.0.4.post1"
->>>>>>> f22c331c
 description = "Plugin for the Suggar chat framework compatible with Nonebot2."
 authors = [{ name = "JohnRichard4096", email = "windowserror@163.com" }]
 dependencies = [
